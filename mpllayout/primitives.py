"""
Geometry primitives
"""

import typing as tp
from numpy.typing import NDArray

import numpy as np
import jax

from .containers import Node, _make_flatten_unflatten


ArrayShape = tp.Tuple[int, ...]

## Generic primitive class/interface
# You can create specific primitive definitions by inheriting from these and
# defining appropriate class attributes


class Primitive(Node[NDArray]):
    """
    A geometric primitive

    A `Primitive` can be parameterized by a parameter vector as well as
    other geometric primitives. For example, a point in 2D is parameterized by a
    vector representing (x, y) coordinates. Primitives can also contain implicit
    constraints to represent common use-cases. For example, an origin point may
    be explicitly constrained to have (0, 0) coordinates.

    To create a `Primitive` class, subclass `Primitive` and define the class
    attributes `PARAM_SHAPE`, `CHILD_TYPES`, `CHILD_KEYS`

    Parameters
    ----------
    value: NDArray with shape (n,)
        A parameter vector for the primitive
    children: PrimList
        A tuple of primitives parameterizing the primitive

    Attributes
    ----------
    value: NDArray[float] with shape (n,)
        A parameter vector for the primitive
    children: tp.List[Primitive]
        If non-empty, the primitive contains child geometric primitives in
        `self.children`
    keys: tp.List[str]

    PARAM_SHAPE: ArrayShape
        The shape of the parameter vector parameterizing the `Primitive`
    CHILD_TYPES: tp.Union[
            tp.Tuple[tp.Type['Primitive'], ...],
            tp.Type['Primitive']
        ]
        The types of child primitives parameterizing the `Primitive`
    CHILD_KEYS: tp.Optional[tp.Union[tp.Tuple[str, ...], str]]
        Optional labels for the child primitives
    """

    ## Specific primitive classes should define these to represent different primitives
    PARAM_SHAPE: ArrayShape = (0,)
    # `CHILD_TYPES` can either be a tuple of types, or a single type.
    # If it's a single type, then this implies a variable number of child primitives of that type
    # If it's a tuple of types, then this implies a set of child primitives of the corresponding type
    CHILD_TYPES: tp.Union[
        tp.Tuple[tp.Type["Primitive"], ...], tp.Type["Primitive"]
    ] = ()
<<<<<<< HEAD
    CHILD_KEYS: tp.Optional[tp.Union[tp.Tuple[str, ...], str]] = None
=======
    _PRIM_LABELS: tp.Optional[tp.Union[tp.Tuple[str, ...], str]] = None

    # def __init__(
    #     self,
    #     value: tp.Optional[NDArray] = None,
    #     children: tp.Optional[tp.List["Primitive"]] = None,
    #     keys: tp.Optional[tp.List[str]] = None,
    # ):

    #     super().__init__(value, children, keys)
>>>>>>> 9c23c807

    @classmethod
    def from_std(
        cls,
        value: tp.Optional[NDArray] = None,
        children: tp.Optional[tp.List["Primitive"]] = None,
        keys: tp.Optional[tp.List[str]] = None,
    ):
        # NOTE: `Primitive` classes specify keys through `Primitive.CHILD_KEYS`
        # This is unlike `Node`, so `keys` is basically ignored!

        # Create default `value` if unspecified
        if value is None:
            value = np.zeros(cls.PARAM_SHAPE, dtype=float)
        elif isinstance(value, (list, tuple)):
            value = np.array(value)
        elif isinstance(value, (np.ndarray, jax.numpy.ndarray)):
            value = value
        else:
            raise TypeError(f"Invalid type {type(value)} for `value`")

        # Create default `children` if unspecified
        if children is None:
            if isinstance(cls.CHILD_TYPES, tuple):
                children = tuple(PrimType.from_std() for PrimType in cls.CHILD_TYPES)
            else:
                children = ()
        else:
            # Validate the number of child primitives
            if isinstance(children, (list, tuple)) and isinstance(
                cls.CHILD_TYPES, tuple
            ):
                num_child = len(cls.CHILD_TYPES)
                if len(children) != num_child:
                    raise ValueError(
                        f"Expected {num_child} child primitives, got {len(children)}"
                    )

            # Validate child primitive types
            child_types = tuple(type(prim) for prim in children)
            if isinstance(cls.CHILD_TYPES, Primitive):
                ref_types = cls.CHILD_TYPES
            else:
                ref_types = cls.CHILD_TYPES

            type_comparisons = (
                child_type == ref_type
                for child_type, ref_type in zip(child_types, ref_types)
            )
            if not all(type_comparisons):
                raise TypeError(f"Expected child types {ref_types} got {child_types}")

        # Create keys from class primitive labels
        if cls.CHILD_KEYS is None:
            keys = [f"{type(prim).__name__}{n}" for n, prim in enumerate(children)]
        elif isinstance(cls.CHILD_KEYS, str):
            keys = [f"{cls.CHILD_KEYS}{n}" for n in range(len(children))]
        elif isinstance(cls.CHILD_KEYS, tuple):
            keys = cls.CHILD_KEYS
        else:
            raise TypeError(f"{cls.CHILD_KEYS}")

        return cls(value, {key: prim for key, prim in zip(keys, children)})


PrimList = tp.List[Primitive]


## Actual primitive classes


class Point(Primitive):
    """
    A point
    """

    PARAM_SHAPE = (2,)
    CHILD_TYPES = ()
    CHILD_KEYS = ()


class Line(Primitive):
    """
    A straight line segment between two points
    """

    CHILD_TYPES = (Point, Point)
    PARAM_SHAPE = (0,)


class Polygon(Primitive):
    """
    A polygon through a given set of points
    """

    PARAM_SHAPE = (0,)
    CHILD_TYPES = Line

    @classmethod
    def from_std(
        cls,
        value: tp.Optional[NDArray] = None,
        children: tp.Optional[tp.List["Primitive"]] = None,
        keys: tp.Optional[tp.List[str]] = None,
    ):
        if not isinstance(children, (tuple, list)):
            return super().from_std(value, children)
        else:
            # This allows you to input `children` as a series of points rather than lines
            if all((isinstance(prim, Point) for prim in children)):
                lines = cls._points_to_lines(children)
            else:
                lines = children

            return super().from_std(value, lines)

    @staticmethod
    def _points_to_lines(children: tp.List[Point]) -> tp.List[Line]:
        """
        Return a sequence of joined lines through a set of points
        """
        lines = [
            Line.from_std(np.array([]), [pointa, pointb])
            for pointa, pointb in zip(children[:], children[1:] + children[:1])
        ]

        return lines


class Quadrilateral(Polygon):
    """
    A 4 sided closed polygon
    """

    PARAM_SHAPE = (0,)
    CHILD_TYPES = (Line, Line, Line, Line)


class Axes(Primitive):

<<<<<<< HEAD
    PARAM_SHAPE = (0,)
    CHILD_TYPES = (Quadrilateral,)
    CHILD_KEYS = ("Frame",)

=======
    _PARAM_SHAPE = (0,)
    _PRIM_TYPES = (Quadrilateral,)
    _PRIM_LABELS = ("Frame",)
>>>>>>> 9c23c807


class StandardAxes(Primitive):

    PARAM_SHAPE = (0,)
    CHILD_TYPES = (Quadrilateral, Quadrilateral, Quadrilateral, Point, Point)
    CHILD_KEYS = ("Frame", "XAxis", "YAxis", "XAxisLabel", "YAxisLabel")


## Register `Primitive` classes as `jax.pytree`
_PrimitiveClasses = [Primitive, Quadrilateral, Point, Line, Polygon]
for _PrimitiveClass in _PrimitiveClasses:
    _flatten_primitive, _unflatten_primitive = _make_flatten_unflatten(_PrimitiveClass)
    jax.tree_util.register_pytree_node(
        _PrimitiveClass, _flatten_primitive, _unflatten_primitive
    )<|MERGE_RESOLUTION|>--- conflicted
+++ resolved
@@ -66,20 +66,7 @@
     CHILD_TYPES: tp.Union[
         tp.Tuple[tp.Type["Primitive"], ...], tp.Type["Primitive"]
     ] = ()
-<<<<<<< HEAD
     CHILD_KEYS: tp.Optional[tp.Union[tp.Tuple[str, ...], str]] = None
-=======
-    _PRIM_LABELS: tp.Optional[tp.Union[tp.Tuple[str, ...], str]] = None
-
-    # def __init__(
-    #     self,
-    #     value: tp.Optional[NDArray] = None,
-    #     children: tp.Optional[tp.List["Primitive"]] = None,
-    #     keys: tp.Optional[tp.List[str]] = None,
-    # ):
-
-    #     super().__init__(value, children, keys)
->>>>>>> 9c23c807
 
     @classmethod
     def from_std(
@@ -220,16 +207,10 @@
 
 class Axes(Primitive):
 
-<<<<<<< HEAD
     PARAM_SHAPE = (0,)
     CHILD_TYPES = (Quadrilateral,)
     CHILD_KEYS = ("Frame",)
 
-=======
-    _PARAM_SHAPE = (0,)
-    _PRIM_TYPES = (Quadrilateral,)
-    _PRIM_LABELS = ("Frame",)
->>>>>>> 9c23c807
 
 
 class StandardAxes(Primitive):
