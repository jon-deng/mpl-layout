--- conflicted
+++ resolved
@@ -174,118 +174,13 @@
         parent_key, child_keys = split_key[0], split_key[1:]
 
         try:
-<<<<<<< HEAD
             if len(child_keys) == 0:
                 self.add_child_nonrecursive(parent_key, child)
-=======
-            if len(child_keys) > 0:
-                self.children_map[parent_key][child_key] = child
-            elif len(child_keys) == 0:
-                self.children_map[key] = child
->>>>>>> 650cf1b4
             else:
                 self.children_map[parent_key].add_child(child_keys[0], child)
 
         except KeyError as err:
             raise KeyError(f"{key}") from err
-
-    def add_child_nonrecursive(self, key: str, child: "Node[T]"):
-        """
-        Add a primitive indexed by a key
-
-        Base case of recursive `add_child`
-        """
-        if key in self.children_map:
-            raise KeyError(f"{key}")
-        else:
-            self._children.append(child)
-            self.children_map[key] = child
-
-
-class OptionalKeyNode(Node[T]):
-    """
-    Tree structure with labelled child nodes
-
-    Keys can be supplied optionally because instances will automatically assign keys.
-
-    Parameters
-    ----------
-    value: T
-        A value associated with the node
-    children: tp.Tuple[Node, ...]
-        Child nodes
-    labels: tp.Tuple[str, ...]
-        Child node labels
-    """
-
-    def __init__(
-        self, value: tp.Union[None, T], children: tp.List["Node"], keys: tp.List[str]
-    ):
-        self._child_counter = ItemCounter()
-        super().__init__(value, children, keys)
-
-    def add_child_nonrecursive(self, key: str, child: "Node[T]"):
-        """
-        Add a primitive indexed by a key
-
-        Base case of recursive `add_child`
-        """
-        # Assign an automatic key if none is supplied
-        if key == "":
-            key = self._child_counter.add_item_until_valid(
-                child, lambda key: key not in self
-            )
-        else:
-            if key in self.children_map:
-                raise KeyError(f"{key}")
-
-        self._children.append(child)
-        self.children_map[key] = child
-
-
-V = tp.TypeVar("V")
-
-
-class ItemCounter(tp.Generic[V]):
-    """
-    Count items by a prefix
-    """
-
-    @staticmethod
-    def __classname(item: V) -> str:
-        return type(item).__name__
-
-    def __init__(self, gen_prefix: tp.Callable[[V], str] = __classname):
-        self._prefix_to_count = {}
-        self._gen_prefix = gen_prefix
-
-    @property
-    def prefix_to_count(self):
-        return self._prefix_to_count
-
-    def __contains__(self, key):
-        return key in self._p
-
-    def gen_prefix(self, item: V) -> str:
-        return self._gen_prefix(item)
-
-    def add_item(self, item: V) -> str:
-        prefix = self.gen_prefix(item)
-        if prefix in self.prefix_to_count:
-            self.prefix_to_count[prefix] += 1
-        else:
-            self.prefix_to_count[prefix] = 1
-
-        postfix = self.prefix_to_count[prefix] - 1
-        return f"{prefix}{postfix}"
-
-    def add_item_until_valid(self, item: V, valid: tp.Callable[[str], bool]):
-
-        key = self.add_item(item)
-        while not valid(key):
-            key = self.add_item(item)
-
-        return key
 
 
 ## Manual flattening/unflattening implementation
